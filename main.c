/*
	B. Blechschmidt
	https://cysec.biz/
*/
#define _GNU_SOURCE


#include <stdio.h>
#include <string.h>
#include <stdlib.h>
#include <sys/socket.h>
#include <stdint.h>
#include <arpa/inet.h>
#include <fcntl.h>
#include <stdbool.h>
#include <sys/time.h>
#include <unistd.h>
#include <pwd.h>
#include <ldns/packet.h>
#include <ldns/host2wire.h>
#include <ldns/wire2host.h>
#include <ldns/dnssec.h>

#include "security.h"
#include "string.h"
#include "list.h"
#include "hashmap.h"

#ifdef DEBUG
#include <sys/resource.h>
#endif

#define UNPRIVILEGED_USER "nobody"

typedef struct sockaddr_in sockaddr_in_t;
typedef struct sockaddr sockaddr_t;

void print_help(char *file)
{
    fprintf(stderr, ""
                    "Usage: %s [options] domainlist (- for stdin) \n"
                    "  -a  --no-authority     Omit records from the authority section of the response packets.\n"
                    "  -c  --resolve-count    Number of resolves for a name before giving up. (Default: 50)\n"
                    "  -e  --additional       Include response records within the additional section.\n"
                    "  -h  --help             Show this help.\n"
                    "  -i  --interval         Interval in milliseconds to wait between multiple resolves of the same"
                    " domain. (Default: 200)\n"
                    "  -n  --norecurse        Use non-recursive queries. Useful for DNS cache snooping.\n"
                    "  -o  --only-responses   Do not output DNS questions.\n"
                    "  -p  --progress         Show the progress and remaining time.\n"
                    "  -q  --quiet            Quiet mode.\n"
                    "  -r  --resolvers        Text file containing DNS resolvers.\n"
                    "      --root             Allow running the program as root. Not recommended.\n"
                    "  -s  --hashmap-size     Set the size of the hashmap used for resolving. (Default: 100000)\n"
                    "  -t  --type             Record type to be resolved. (Default: A)\n"
                    "\n"
                    "Supported record types:\n"
                    "  A\n"
                    "  AAAA\n"
                    "  ANY\n"
                    "  CNAME\n"
                    "  DNAME\n"
                    "  MX\n"
                    "  NS\n"
                    "  PTR\n"
                    "  TXT\n",
            file
    );
}

int record_from_str(char *str)
{
    strtolower(str);
    if (strcmp(str, "a") == 0)
    {
        return LDNS_RR_TYPE_A;
    }
    if (strcmp(str, "aaaa") == 0)
    {
        return LDNS_RR_TYPE_AAAA;
    }
    if (strcmp(str, "cname") == 0)
    {
        return LDNS_RR_TYPE_CNAME;
    }
    if (strcmp(str, "mx") == 0)
    {
        return LDNS_RR_TYPE_MX;
    }
    if (strcmp(str, "ns") == 0)
    {
        return LDNS_RR_TYPE_NS;
    }
    if (strcmp(str, "ptr") == 0)
    {
        return LDNS_RR_TYPE_PTR;
    }
    if (strcmp(str, "txt") == 0)
    {
        return LDNS_RR_TYPE_TXT;
    }
    if (strcmp(str, "soa") == 0)
    {
        return LDNS_RR_TYPE_SOA;
    }
    if (strcmp(str, "any") == 0)
    {
        return LDNS_RR_TYPE_ANY;
    }
    return 0;
}

typedef struct dns_stats_t
{
    size_t answers;
    size_t noerr;
    size_t formerr;
    size_t servfail;
    size_t nxdomain;
    size_t notimp;
    size_t refused;
    size_t yxdomain;
    size_t yxrrset;
    size_t nxrrset;
    size_t notauth;
    size_t notzone;
    size_t timeout;
    size_t mismatch;
    size_t other;
    size_t qsent;
} dns_stats_t;

dns_stats_t stats;

unsigned int * timeout_stats;

typedef struct lookup
{
    char *domain;
    unsigned char tries;
    uint16_t transaction;
    struct timeval next_lookup;
} lookup_t;

typedef struct lookup_context
{
    int sock;
    buffer_t resolvers;
    Hashmap *map;
    struct timeval next_update;
    size_t current_rate;
    bool initial;
    struct timeval start_time;
    size_t total_domains;
    struct timeval cooldown_time;
    bool cooldown;
    bool stdin;
    bool quiet;
    struct cmd_args
    {
        bool root;
        char *resolvers;
        char *domains;
        enum ldns_enum_rr_type record_types;
        unsigned char resolve_count;
        size_t hashmap_size;
        unsigned int interval_ms;
        bool no_authority;
        bool only_responses;
        bool additional;
        bool norecurse;
        bool show_progress;
        bool quiet;
    } cmd_args;
} lookup_context_t;

// http://www.cse.yorku.ca/~oz/hash.html
unsigned long djb2(unsigned char *str)
{
    unsigned long hash = 5381;
    int c;
    while ((c = *str++) != 0)
    {
        hash = ((hash << 5) + hash) + c; /* hash * 33 + c */
    }
    return hash;
}

long timediff(struct timeval *starttime, struct timeval *endtime)
{
    return (endtime->tv_sec - starttime->tv_sec) * 1000 + (endtime->tv_usec - starttime->tv_usec) / 1000;
}

int hash_string(void *str)
{
    return (int) djb2((unsigned char *) str);
}

ldns_status output_packet(ldns_buffer *output, const ldns_pkt *pkt, struct sockaddr_storage sa, lookup_context_t* context)
{
    const ldns_output_format *fmt = ldns_output_format_nocomments;
    uint16_t i;
    ldns_status status = LDNS_STATUS_OK;

    time_t now = time(NULL);
    char nsbuffer[INET6_ADDRSTRLEN];
    char* ip_prefix = "";
    char* ip_suffix = "";
    switch (((struct sockaddr *) &sa)->sa_family)
    {
        case AF_INET:
            inet_ntop(AF_INET, &(((struct sockaddr_in *) &sa)->sin_addr), nsbuffer, INET_ADDRSTRLEN);
            break;
        case AF_INET6:
            inet_ntop(AF_INET6, &(((struct sockaddr_in6 *) &sa)->sin6_addr), nsbuffer, INET6_ADDRSTRLEN);
            ip_prefix = "[";
            ip_suffix = "]";
            break;
        default:
            exit(1);
    }

    if (!pkt)
    {
        if(0 > ldns_buffer_printf(output, ""))
        {
            fprintf(stdout, "ABORT: some ldns buffer printf fail \n");
            abort();
        }
        return LDNS_STATUS_OK;
    }

    if(!context->cmd_args.only_responses)
    {
        if(0 > ldns_buffer_printf(output, "%s%s%s:%u %ld ", ip_prefix, ip_suffix, nsbuffer, ntohs(((struct sockaddr_in *) &sa)->sin_port), now))
        {
            fprintf(stdout, "ABORT: another ldns printf buffer fail \n");
            abort();
        }
        for (i = 0; i < ldns_pkt_qdcount(pkt); i++)
        {
            status = ldns_rr2buffer_str_fmt(output, fmt, ldns_rr_list_rr(ldns_pkt_question(pkt), i));
            if (status != LDNS_STATUS_OK)
            {
                return status;
            }
        }
    }

    if (ldns_buffer_status_ok(output))
    {
        for (i = 0; i < ldns_pkt_ancount(pkt); i++)
        {
            if(!context->cmd_args.only_responses)
            {
                if(0 > ldns_buffer_printf(output, "\t"))
                {
                    fprintf(stdout, "ABORT: yet another ldns printf buffer fail \n");
                    abort();
                }
            }
            status = ldns_rr2buffer_str_fmt(output, fmt, ldns_rr_list_rr(ldns_pkt_answer(pkt), i));
            if (status != LDNS_STATUS_OK)
            {
                return status;
            }

        }
        if(!context->cmd_args.no_authority)
        {
            if(0 > ldns_buffer_printf(output, "\n"))
            {
              fprintf(stdout, "ABORT: yet another ldns printf buffer fail #10 \n");
              abort();
            }
            for (i = 0; i < ldns_pkt_nscount(pkt); i++)
            {
                if(!context->cmd_args.only_responses)
                {
                    ldns_buffer_printf(output, "\t");
                }
                status = ldns_rr2buffer_str_fmt(output, fmt, ldns_rr_list_rr(ldns_pkt_authority(pkt), i));
                if (status != LDNS_STATUS_OK)
                {
                    return status;
                }
            }
        }
        if(context->cmd_args.additional)
        {
            for (i = 0; i < ldns_pkt_arcount(pkt); i++)
            {
                if(!context->cmd_args.only_responses)
                {
                    ldns_buffer_printf(output, "\t");
                }
                status = ldns_rr2buffer_str_fmt(output, fmt, ldns_rr_list_rr(ldns_pkt_additional(pkt), i));
                if (status != LDNS_STATUS_OK)
                {
                    return status;
                }

            }
        }
    }
    else
    {
        return ldns_buffer_status(output);
    }
    return status;
}

void print_stats(lookup_context_t *context)
{
    if(context->quiet) return;
    size_t total = stats.noerr + stats.formerr + stats.servfail + stats.nxdomain + stats.notimp + stats.refused +
<<<<<<< HEAD
                   stats.yxdomain + stats.yxrrset + stats.nxrrset + stats.notauth + stats.notzone +
                    stats.mismatch + stats.other;
=======
                   stats.yxdomain + stats.yxrrset + stats.nxrrset + stats.notauth + stats.notzone + stats.other;
>>>>>>> 8e2cb774
    struct timeval now;
    gettimeofday(&now, NULL);
    context->next_update = now;
    context->next_update.tv_sec += 1;
    long elapsed = timediff(&context->start_time, &now) / 1000;
    long estimated = 0;
    if(total != 0 && !context->initial)
    {
        estimated = elapsed * ((long)context->total_domains) / ((long)total) - elapsed + context->cmd_args.interval_ms * context->cmd_args.resolve_count / 1000;
    }
    if(context->cooldown)
    {
        estimated = (context->cmd_args.interval_ms * context->cmd_args.resolve_count - timediff(&context->cooldown_time, &now)) / 1000 + 1;
        if(estimated < 0)
        {
            estimated = 0;
        }
    }
    FILE *print = stderr;
    if (!context->initial)
    {
        if(context->cmd_args.show_progress)
        {
            fprintf(print, "\033[F\033[F");
        }
        fprintf(print, "\033[F\033[F\033[F\033[F\033[F\033[F\033[F\033[F\033[F\033[F\033[F\033[F\033[F\033[F\033[J");
    }
    else
    {
        context->initial = false;
    }
    fprintf(print, "Succeeded queries (only with RR answer): %zu (%.2f%%)\n", stats.answers, total == 0 ? 0 : (float) stats.answers / total * 100);
    fprintf(print, "Succeeded queries (includes empty answer): %zu (%.2f%%)\n", stats.noerr, total == 0 ? 0 : (float) stats.noerr / total * 100);
    fprintf(print, "Format errors: %zu (%.2f%%)\n", stats.formerr, total == 0 ? 0 : (float) stats.formerr / total * 100);
    fprintf(print, "SERVFAIL: %zu (%.2f%%)\n", stats.servfail, total == 0 ? 0 : (float) stats.servfail / total * 100);
    fprintf(print, "NXDOMAIN: %zu (%.2f%%)\n", stats.nxdomain, total == 0 ? 0 : (float) stats.nxdomain / total * 100);
    fprintf(print, "Final Timeout: %zu (%.2f%%)\n", stats.timeout, total == 0 ? 0 : (float) stats.timeout / (total+stats.timeout * 100));
    for(int i=0;i<context->cmd_args.resolve_count;i++){
      fprintf(print, "%u: %u (%.0f%%), ",i+1,timeout_stats[i],100*(float)timeout_stats[i]/timeout_stats[0]);
    }
    fprintf(print, "\n");
    fprintf(print, "Refused: %zu (%.2f%%)\n", stats.refused, total == 0 ? 0 : (float) stats.refused / total * 100);
    fprintf(print, "Mismatch: %zu (%.2f%%)\n", stats.mismatch, total == 0 ? 0 : (float) stats.mismatch / total * 100);
    fprintf(print, "Total queries sent: %zu \n", stats.qsent);
    fprintf(print, "Total received: %zu of %zu \n", total, context->total_domains);
    fprintf(print, "Hashtable size: %u \n", hashmapSize(context->map));
    fprintf(print, "Current rate: %zu pps\n", context->current_rate);
    fprintf(print, "Average rate: %zu pps\n", elapsed == 0 ? 0 : total / elapsed);
    fprintf(print, "Elapsed: %02ld h %02ld min %02ld sec\n", elapsed / 3600, (elapsed / 60) % 60, elapsed % 60);
    if(context->cmd_args.show_progress)
    {
        fprintf(print, "Estimated time left: %02ld h %02ld min %02ld sec\n", estimated / 3600, (estimated / 60) % 60, estimated % 60);
        fprintf(print, "Progress: %.2f%%\n", context->total_domains == 0 ? 0: (float) total / context->total_domains * 100);
    }
    fflush(print);
    context->current_rate = 0;
}

void print_stats_final(lookup_context_t *context)
{
    size_t total = stats.noerr + stats.formerr + stats.servfail + stats.nxdomain + stats.notimp + stats.refused +
                   stats.yxdomain + stats.yxrrset + stats.nxrrset + stats.notauth + stats.notzone +
                    stats.mismatch + stats.other;
    FILE *print = stdout;
    struct timeval now;
    gettimeofday(&now, NULL);
    long elapsed = timediff(&context->start_time, &now) / 1000;
    fprintf(print, "DEBUG: FINALSTATS: Succeeded queries (only with RR answer): %zu (%.2f%%)\n", stats.answers, total == 0 ? 0 : (float) stats.answers / total * 100);
    fprintf(print, "DEBUG: FINALSTATS: Succeeded queries (includes empty answer): %zu (%.2f%%)\n", stats.noerr, total == 0 ? 0 : (float) stats.noerr / total * 100);
    fprintf(print, "DEBUG: FINALSTATS: SERVFAIL: %zu (%.2f%%)\n", stats.servfail, total == 0 ? 0 : (float) stats.servfail / total * 100);
    fprintf(print, "DEBUG: FINALSTATS: NXDOMAIN: %zu (%.2f%%)\n", stats.nxdomain, total == 0 ? 0 : (float) stats.nxdomain / total * 100);
    fprintf(print, "DEBUG: FINALSTATS: Final Timeout: %zu (%.2f%%)\nDEBUG: FINALSTATS: ", stats.timeout, total == 0 ? 0 : (float) stats.timeout / (total+stats.timeout * 100));
    for(int i=0;i<context->cmd_args.resolve_count;i++){
      fprintf(print, "%u: %u (%.0f%%), ",i+1,timeout_stats[i],100*(float)timeout_stats[i]/timeout_stats[0]);
    }
    fprintf(print, "\n");
    fprintf(print, "DEBUG: FINALSTATS: Refused: %zu (%.2f%%)\n", stats.refused, total == 0 ? 0 : (float) stats.refused / total * 100);
    fprintf(print, "DEBUG: FINALSTATS: Mismatch: %zu (%.2f%%)\n", stats.mismatch, total == 0 ? 0 : (float) stats.mismatch / total * 100);
    fprintf(print, "DEBUG: FINALSTATS: Total queries sent: %zu \n", stats.qsent);
    fprintf(print, "DEBUG: FINALSTATS: Total received: %zu \n", total);
    fprintf(print, "DEBUG: FINALSTATS: config:  hashtable %u, timeout %u seconds, retries %u \n",
    	context->cmd_args.hashmap_size, context->cmd_args.interval_ms/1000,  context->cmd_args.resolve_count);
    fprintf(print, "DEBUG: FINALSTATS: Average rate: %zu pps\n", elapsed == 0 ? 0 : total / elapsed);
    fprintf(print, "DEBUG: FINALSTATS: Elapsed: %02ld h %02ld min %02ld sec\n", elapsed / 3600, (elapsed / 60) % 60, elapsed % 60);
    fflush(print);
}

void massdns_handle_packet(ldns_pkt *packet, struct sockaddr_storage ns, void *ctx)
{
    if (!packet || ldns_pkt_qdcount(packet) != 1)
    {
        return;
    }
    struct timeval now;
    gettimeofday(&now, NULL);
    lookup_context_t *context = (lookup_context_t *) ctx;
    ldns_pkt_rcode response_code = ldns_pkt_get_rcode(packet);
    ldns_rr_list l = ldns_pkt_question(packet)[0];
    ldns_rr *question = ldns_rr_list_rr(&l, 0);
    ldns_rdf* owner = ldns_rr_owner(question);
    char* name = ldns_rdf2str(owner);
    size_t name_len = strlen(name);
    if(name_len > 0 && name[name_len - 1] == '.')
    {
        name[name_len - 1] = 0;
    }
    lookup_t *lookup = hashmapGet(context->map, name);

    if (lookup == NULL) // domain is not in hashmap
    {
        stats.mismatch++;
        // not neccessarily a problem, sometimes we receive duplicate answers
        fprintf(stdout, "ERROR: MISMATCH: Received answer for domain not in hashmap: \"%s\" \n", name);
        return;
    }
    free(name);
    switch (response_code)
    {
        case LDNS_RCODE_NOERROR:
            stats.noerr++;
            ldns_buffer *buf = ldns_buffer_new(LDNS_MAX_PACKETLEN);
            if(buf == NULL)
            {
                fprintf(stderr, "ABORT: buffer == NULL \n");
                fprintf(stdout, "ABORT: buffer == NULL \n");
                abort();
            }
            if(LDNS_STATUS_OK != output_packet(buf, packet, ns, context))
            {
              fprintf(stderr, "ABORT: output packet status not OK \n");
              fprintf(stderr, "ABORT: output packet status not OK \n");
                abort();
            }
            char* packetstr = ldns_buffer_export2str(buf);
            if(packetstr == NULL)
            {
              fprintf(stderr, "ABORT: packetstr == NULL \n");
              fprintf(stderr, "ABORT: packetstr == NULL \n");
                abort();
            }
            if (strcmp(packetstr, "") == 0)
            {
                fprintf(stdout, "DEBUG: empty reply for %s\n", lookup->domain);
            } else {
                fprintf(stdout, "%s", packetstr);
                stats.answers++;
            }
            free(packetstr);
            if (timediff(&now, &context->next_update) <= 0)
            {
                print_stats(context);
            }
            ldns_buffer_free(buf);
            break;
        case LDNS_RCODE_FORMERR:
            stats.formerr++;
            fprintf(stdout, "ERROR: FORMERR: %s \n", lookup->domain);
            break;
        case LDNS_RCODE_SERVFAIL:
            stats.servfail++;
            fprintf(stdout, "ERROR: SERVFAIL: %s \n", lookup->domain);
            break;
        case LDNS_RCODE_NXDOMAIN:
            stats.nxdomain++;
            fprintf(stdout, "ERROR: NXDOMAIN: %s \n", lookup->domain);
            break;
        case LDNS_RCODE_NOTIMPL:
            stats.notimp++;
            fprintf(stdout, "ERROR: NOTIMPL: %s \n", lookup->domain);
            break;
        case LDNS_RCODE_REFUSED:
            stats.refused++;
            fprintf(stdout, "ERROR: REFUSED: %s \n", lookup->domain);
            break;
        case LDNS_RCODE_YXDOMAIN:
           stats.yxdomain++;
           fprintf(stdout, "ERROR: YXDOMAIN: %s \n", lookup->domain);
           break;
      case LDNS_RCODE_YXRRSET:
          stats.yxrrset++;
          fprintf(stdout, "ERROR: YXRRSET: %s \n", lookup->domain);
          break;
      case LDNS_RCODE_NXRRSET:
          stats.nxrrset++;
          fprintf(stdout, "ERROR: NXRRSET: %s \n", lookup->domain);
          break;
      case LDNS_RCODE_NOTAUTH:
          stats.notauth++;
          fprintf(stdout, "ERROR: NOTAUTH: %s \n", lookup->domain);
          break;
      case LDNS_RCODE_NOTZONE:
          stats.notzone++;
          fprintf(stdout, "ERROR: NOTZONE: %s \n", lookup->domain);
          break;
        default:
            stats.other++;
            fprintf(stdout, "ERROR: OTHER: %s \n", lookup->domain);
            break;
    }
    context->current_rate++;
    fprintf(stdout, "DEBUG: Removing %s from hashtable. \n", lookup->domain);
    hashmapRemove(context->map, lookup->domain);
    free(lookup->domain);
    free(lookup);
}

int massdns_receive_packet(int socket, void (*handle_packet)(ldns_pkt *, struct sockaddr_storage, void *),
                           void *ctx)
{
    uint8_t recvbuf[0xFFFF];
    struct sockaddr_storage recvaddr;
    socklen_t fromlen = sizeof(recvaddr);
    ssize_t num_received = recvfrom(socket, recvbuf, sizeof(recvbuf), 0, (struct sockaddr *) &recvaddr, &fromlen);
    if (num_received > 0)
    {
        ldns_pkt *packet;
        if(LDNS_STATUS_OK != ldns_wire2pkt(&packet, recvbuf, (size_t)num_received))
        {
            // We have received a packet with an invalid format
            return 1;
        }
        handle_packet(packet, recvaddr, ctx);
        ldns_pkt_free(packet);
        return 1;
    }
    return 0;
}

sockaddr_in_t *str_to_addr(char *str)
{
    struct sockaddr_in *addr = safe_malloc(sizeof(*addr));
    addr->sin_port = htons(53);
    if (inet_pton(AF_INET, str, &addr->sin_addr) == 1)
    {
        addr->sin_family = AF_INET;
    }
    else if (inet_pton(AF_INET6, str, &addr->sin_addr) == 1)
    {
        addr->sin_family = AF_INET6;
    }
    else
    {
        free(addr);
        return NULL;
    }
    return addr;
}

void free_element(single_list_t *list, size_t index, void *param)
{
    free(list);
}

buffer_t massdns_resolvers_from_file(char *filename)
{
    size_t line_buflen = 4096;
    char *line = safe_malloc(line_buflen);
    FILE *f = fopen(filename, "r");
    if (f == NULL)
    {
        perror("Failed to open resolver file");
        exit(1);
    }
    single_list_t *list = safe_malloc(sizeof(*list));
    list->next = NULL;
    list->data = NULL;
    single_list_t *start = list;
    single_list_t *previous = NULL;
    while (!feof(f))
    {
        if (0 <= getline(&line, &line_buflen, f))
        {
            trim_end(line);
            struct sockaddr_in *addr = str_to_addr(line);
            if (addr != NULL)
            {
                list->data = addr;
                list->next = safe_malloc(sizeof(*list));
                previous = list;
                list = list->next;
            }
            else
            {
                fprintf(stderr, "\"%s\" is not a valid resolver. Skipped.\n", line);
            }
        }
        else if (previous != NULL)
        {
            free(list);
            list = NULL;
            previous->next = NULL;
        }
        free(line);
        line = NULL;
    }
    fclose(f);
    buffer_t resolvers = single_list_to_array(start);
    single_list_iterate(start, free_element, NULL);
    free(list);
    return resolvers;
}

sockaddr_in_t *massdns_get_resolver(size_t index, buffer_t *resolvers)
{
    return ((sockaddr_in_t **) resolvers->data)[index % resolvers->len];
}

bool handle_domain(void *k, void *l, void *c)
{
    lookup_t *lookup = (lookup_t *) l;
    lookup_context_t *context = (lookup_context_t *) c;
    struct timeval now;
    gettimeofday(&now, NULL);
    if (timediff(&now, &lookup->next_lookup) < 0)
    {
        uint16_t query_flags = 0;
        if (!context->cmd_args.norecurse)
        {
            query_flags |= LDNS_RD;
        }
        ldns_pkt *packet;
        if(LDNS_STATUS_OK != ldns_pkt_query_new_frm_str(&packet, lookup->domain, context->cmd_args.record_types, LDNS_RR_CLASS_IN,
                                   query_flags))
        {
          fprintf(stdout, "ERROR: new query from string fail for domain %s , skipping... \n", lookup->domain);
          // TODO: I do not think we have to free *packet, validate
          hashmapRemove(context->map, lookup->domain);
          return true;
        }
        ldns_pkt_set_id(packet, lookup->transaction);
        uint8_t *buf = NULL;
        size_t packet_size = 0;
        if(LDNS_STATUS_OK != ldns_pkt2wire(&buf, packet, &packet_size))
        {
          fprintf(stdout, "ERROR: pkt2wire fail, treating as timeout! \n");
          goto TIMEOUT;
        }
        ldns_pkt_free(packet);
        packet = NULL;
        sockaddr_in_t *resolver = massdns_get_resolver((size_t) rand(), &context->resolvers);
        ssize_t n = -1;
        while (n < 0)
        {
            n = sendto(context->sock, buf, packet_size, 0, (sockaddr_t *) resolver, sizeof(*resolver));
            if(n<1) fprintf(stdout,"DEBUG: Sending for domain %s failed with ret code %u, retrying... \n",lookup->domain,n);
        }
        stats.qsent++;
        free(buf);
        TIMEOUT: ; // label requires statement, hence empty statement
        unsigned int timeout_random_scale=2; // 2 -> 50%
        long addusec = context->cmd_args.interval_ms * 1000 / timeout_random_scale;
        addusec += rand() % (addusec / timeout_random_scale); // Avoid congestion by adding some randomness
        //addusec += rand() % (addusec / 5); // Avoid congestion by adding some randomness
        lookup->next_lookup.tv_usec = (now.tv_usec + addusec) % 1000000;
        lookup->next_lookup.tv_sec = now.tv_sec + (now.tv_usec + addusec) / 1000000;
        lookup->tries++;
        timeout_stats[lookup->tries-1]++;
        fprintf(stdout, "DEBUG: TIMEOUT #%2u for domain %s.\n", lookup->tries, lookup->domain);
        if (lookup->tries == context->cmd_args.resolve_count)
        {
            fprintf(stdout, "ERROR: TIMEOUT: Final timeout for domain %s after %u tries with %u s interval. \n", lookup->domain, lookup->tries, context->cmd_args.interval_ms/1000);
            stats.timeout++;
            hashmapRemove(context->map, lookup->domain);
            free(lookup->domain);
            free(lookup);
        }
    }
    return true;
}

bool cmp_lookup(void *lookup1, void *lookup2)
{
    return strcmp((char *) lookup1, (char *) lookup2) == 0;
}

void massdns_scan(lookup_context_t *context)
{
    memset(&stats, 0, sizeof(dns_stats_t));
    size_t line_buflen = 4096;
    char *line = safe_malloc(line_buflen);
    size_t line_len = 0;
    struct sockaddr_in server_addr;
    server_addr.sin_family = AF_INET;
    server_addr.sin_addr.s_addr = INADDR_ANY;
    server_addr.sin_port = 0;
    int sock = socket(AF_INET, SOCK_DGRAM, 0);
    int socketbuf = 1024 * 1024 * 100;
    if (setsockopt(sock, SOL_SOCKET, SO_SNDBUF, &socketbuf, sizeof(socketbuf)) != 0)
    {
        perror("Failed to adjust socket send buffer size.");
    }
    if (setsockopt(sock, SOL_SOCKET, SO_RCVBUF, &socketbuf, sizeof(socketbuf)) != 0)
    {
        perror("Failed to adjust socket receive buffer size.");
    }
    bind(sock, (sockaddr_t *) &server_addr, sizeof(server_addr));

    fcntl(sock, F_SETFL, fcntl(sock, F_GETFL, 0) | O_NONBLOCK);

    if (sock < 0)
    {
        perror("Failed to create socket");
        exit(1);
    }
    FILE *f;
    if(context->stdin){
    	context->total_domains=1; // this is only for stats, so a false value is ok
    } else if(context->cmd_args.show_progress)
    {
        f = fopen(context->cmd_args.domains, "r");
        if (f == NULL)
        {
            perror("Failed to open domain file");
            exit(1);
        }
        while(!feof(f))
        {
            if (0 <= getline(&line, &line_buflen, f))
            {
                trim_end(line);
                strtolower(line);
                if (strcmp(line, "") != 0)
                {
                    context->total_domains++;
                }
            }
        }
        fclose(f);
    }
    if(!context->stdin)
    {
	    f = fopen(context->cmd_args.domains, "r");
	    if (f == NULL)
	    {
	        perror("Failed to open domain file");
	        exit(1);
	    }
    } else {
    	f = stdin;
    }
    if (geteuid() == 0)
    {
        if(!context-> quiet) fprintf(stderr, "You have started the program with root privileges.\n");
        struct passwd *nobody = getpwnam(UNPRIVILEGED_USER);
        if (!context->cmd_args.root)
        {
            if (nobody && setuid(nobody->pw_uid) == 0)
            {
                if(!context-> quiet) fprintf(stderr, "Privileges have been dropped to \"%s\" for security reasons.\n\n", UNPRIVILEGED_USER);
            }
            else if (!context->cmd_args.root)
            {
                fprintf(stderr, "Privileges could not be dropped to \"%s\".\n"
                        "For security reasons, this program will only run as root user when supplied with --root"
                        "which is not recommended.\n"
                        "It is better practice to run this program as a different user.\n", UNPRIVILEGED_USER);
                exit(1);
            }
        }
        else
        {
            fprintf(stderr, "[WARNING] Privileges were not dropped. This is not recommended.\n\n");
        }
    }
    FILE *randomness = fopen("/dev/urandom", "r");
    if (!randomness)
    {
        fprintf(stderr, "Failed to open /dev/urandom.\n");
        exit(1);
    }
    context->current_rate = 0;
    context->sock = sock;
    context->resolvers = massdns_resolvers_from_file(context->cmd_args.resolvers);
    context->map = hashmapCreate(context->cmd_args.hashmap_size, hash_string, cmp_lookup);
    context->initial = true;
    gettimeofday(&context->start_time, NULL);
    context->next_update = context->start_time;
    while (true)
    {
        while (hashmapSize(context->map) < context->cmd_args.hashmap_size && !feof(f))
        {
            if (0 <= getline(&line, &line_buflen, f))
            {
                trim_end(line);
                line_len = strlen(line);
                strtolower(line);
                if(strcmp(line, "") == 0)
                {
                    continue;
                }
                if (line_len > 0 && line[line_len - 1] == '.')
                {
                    // Remove trailing dot from FQDN
                    line[line_len] = 0;
                }
                lookup_t *lookup = hashmapGet(context->map, line);
                if (lookup == NULL)
                {
                    char *value = safe_malloc(line_len + 1);
                    strcpy(value, line);
                    lookup = safe_malloc(sizeof(*lookup));
                    lookup->domain = value;
                    lookup->tries = 0;
                    if (fread(&lookup->transaction, 1, sizeof(lookup->transaction), randomness) !=
                        sizeof(lookup->transaction))
                    {
                        fprintf(stderr, "Failed to get randomness for transaction id.\n");
                        exit(1);
                    }
                    gettimeofday(&lookup->next_lookup, NULL);
                    hashmapPut(context->map, value, lookup);
                }

            }
        }
        if(!context->cooldown && hashmapSize(context->map) < context->cmd_args.hashmap_size)
        {
            context->cooldown = true;
            gettimeofday(&context->cooldown_time, NULL);
        }
        while (massdns_receive_packet(sock, massdns_handle_packet, context));
        if (feof(f) && hashmapSize(context->map) == 0)
        {
            break;
        }
        hashmapForEach(context->map, handle_domain, context);
    }
    for (size_t i = 0; i < context->resolvers.len; i++)
    {
        free(((sockaddr_in_t **) context->resolvers.data)[i]);
        ((sockaddr_in_t **) context->resolvers.data)[i] = NULL;
    }
    free(line);
    free(context->resolvers.data);
    context->resolvers.data = NULL;
    print_stats(context);
    hashmapFree(context->map);
    context->map = NULL;
    fclose(f);
    fclose(randomness);
    print_stats_final(context);
}

int main(int argc, char **argv)
{
#ifdef DEBUG
    struct rlimit core_limits;
    core_limits.rlim_cur = core_limits.rlim_max = RLIM_INFINITY;
    setrlimit(RLIMIT_CORE, &core_limits);
#endif
    if (argc <= 1)
    {
        print_help(argc > 0 ? argv[0] : "massdns");
        return 1;
    }
    lookup_context_t ctx;
    lookup_context_t *context = &ctx;
    memset(&context->cmd_args, 0, sizeof(context->cmd_args));
    context->cmd_args.resolve_count = 50;
    context->cmd_args.hashmap_size = 100000;
    context->cmd_args.interval_ms = 200;
    context->cooldown = false;
    context->stdin = false;
    context->total_domains = 0;
    for (int i = 1; i < argc; i++)
    {
        if (strcmp(argv[i], "--help") == 0 || strcmp(argv[i], "-h") == 0)
        {
            print_help(argv[0]);
            return 1;
        }
        else if (strcmp(argv[i], "--resolvers") == 0 || strcmp(argv[i], "-r") == 0)
        {
            if (context->cmd_args.resolvers == NULL)
            {
                if (i + 1 >= argc)
                {
                    fprintf(stderr, "The argument -r requires a valid file.\n\n");
                    print_help(argv[0]);
                    return 1;
                }
                context->cmd_args.resolvers = argv[++i];
            }
            else
            {
                fprintf(stderr, "Resolvers may only be supplied once.\n\n");
                print_help(argv[0]);
                return 1;
            }
        }
        else if (strcmp(argv[i], "--types") == 0 || strcmp(argv[i], "-t") == 0)
        {
            if (context->cmd_args.record_types != 0)
            {
                fprintf(stderr, "Currently, only one record type is supported.\n\n");
                return 1;
            }
            if (i + 1 >= argc)
            {
                fprintf(stderr, "The argument -t requires a valid record type.\n\n");
                print_help(argv[0]);
                return 1;
            }
            int record = record_from_str(argv[++i]);
            if (record == 0)
            {
                fprintf(stderr, "Unsupported record type: %s\n\n", argv[i]);
                print_help(argv[0]);
                return 1;
            }
            context->cmd_args.record_types |= record;
        }
        else if (strcmp(argv[i], "--root") == 0)
        {
            context->cmd_args.root = true;
        }
        else if (strcmp(argv[i], "--no-authority") == 0 || strcmp(argv[i], "-a") == 0)
        {
            context->cmd_args.no_authority = true;
        }
        else if (strcmp(argv[i], "--only-responses") == 0 || strcmp(argv[i], "-o") == 0)
        {
            context->cmd_args.only_responses = true;
        }
        else if (strcmp(argv[i], "--norecurse") == 0 || strcmp(argv[i], "-n") == 0)
        {
            context->cmd_args.norecurse = true;
        }
        else if (strcmp(argv[i], "--additional") == 0 || strcmp(argv[i], "-e") == 0)
        {
            context->cmd_args.additional = true;
        }
        else if (strcmp(argv[i], "--progress") == 0 || strcmp(argv[i], "-p") == 0)
        {
            context->cmd_args.show_progress = true;
        }
        else if (strcmp(argv[i], "--quiet") == 0 || strcmp(argv[i], "-q") == 0)
        {
            context->cmd_args.quiet = true;
        }
        else if (strcmp(argv[i], "--resolve-count") == 0 || strcmp(argv[i], "-c") == 0)
        {
            if (i + 1 >= argc || atoi(argv[i + 1]) < 1 || atoi(argv[i + 1]) > 255)
            {
                fprintf(stderr, "The resolve count must be a valid number between 1 and 255.\n\n");
                print_help(argv[0]);
                return 1;
            }
            context->cmd_args.resolve_count = (unsigned char) atoi(argv[++i]);
            timeout_stats = malloc(sizeof(unsigned int)*context->cmd_args.resolve_count);
            memset(timeout_stats,0,sizeof(unsigned int)*context->cmd_args.resolve_count);
        }
        else if (strcmp(argv[i], "--hashmap-size") == 0 || strcmp(argv[i], "-s") == 0)
        {
            if (i + 1 >= argc || strtol(argv[i + 1], NULL, 10) < 1)
            {
                fprintf(stderr, "The hashmap size has to be a valid number larger than 0.\n\n");
                print_help(argv[0]);
                return 1;
            }
            context->cmd_args.hashmap_size = (size_t) strtol(argv[++i], NULL, 10);
        }
        else if (strcmp(argv[i], "--interval") == 0 || strcmp(argv[i], "-i") == 0)
        {
            if (i + 1 >= argc || atoi(argv[i + 1]) < 0)
            {
                fprintf(stderr, "The interval has to be a valid number larger than or equal to 0.\n\n");
                print_help(argv[0]);
                return 1;
            }
            context->cmd_args.interval_ms = (unsigned int) atoi(argv[++i]);
        }
        else
        {
            if (context->cmd_args.domains == NULL)
            {
            	if (strcmp(argv[i], "-") == 0)
            	{
                if(!context->quiet)
                {
                fprintf(stderr, "Reading domain list from stdin.\n");
                }
            		context->stdin=true;
            	}
                context->cmd_args.domains = argv[i];
            }
            else
            {
                fprintf(stderr, "The domain list may only be supplied once.\n\n");
                print_help(argv[0]);
                return 1;
            }
        }
    }
    if (context->cmd_args.record_types == 0)
    {
        context->cmd_args.record_types = LDNS_RR_TYPE_A;
    }
    if (context->cmd_args.resolvers == NULL)
    {
        fprintf(stderr, "Resolvers are required to be supplied.\n\n");
        print_help(argv[0]);
        return 1;
    }
    if (context->cmd_args.domains == NULL)
    {
        fprintf(stderr, "The domain list is required to be supplied.\n\n");
        print_help(argv[0]);
        return 1;
    }
    massdns_scan(context);
    return 0;
}<|MERGE_RESOLUTION|>--- conflicted
+++ resolved
@@ -313,13 +313,7 @@
 void print_stats(lookup_context_t *context)
 {
     if(context->quiet) return;
-    size_t total = stats.noerr + stats.formerr + stats.servfail + stats.nxdomain + stats.notimp + stats.refused +
-<<<<<<< HEAD
-                   stats.yxdomain + stats.yxrrset + stats.nxrrset + stats.notauth + stats.notzone +
-                    stats.mismatch + stats.other;
-=======
-                   stats.yxdomain + stats.yxrrset + stats.nxrrset + stats.notauth + stats.notzone + stats.other;
->>>>>>> 8e2cb774
+    size_t total = stats.noerr + stats.formerr + stats.servfail + stats.nxdomain + stats.notimp + stats.refused 	+ stats.yxdomain + stats.yxrrset + stats.nxrrset + stats.notauth + stats.notzone + stats.other;
     struct timeval now;
     gettimeofday(&now, NULL);
     context->next_update = now;
